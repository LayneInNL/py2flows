from __future__ import annotations
from . import randoms
import astor
import graphviz as gv
import os
import ast
import logging
from typing import Dict, List, Tuple, Set, Optional, Type, Any
from collections import deque

logging.basicConfig(level=logging.DEBUG)


class BlockId:
    counter: int = 0

    @classmethod
    def gen_block_id(cls) -> int:
        cls.counter += 1
        return cls.counter


class BasicFlow:
    def __init__(self, first_label: int, second_label: int):
        self.first_label: int = first_label
        self.second_label: int = second_label


class FuncFlow:
    def __init__(
            self, call_label: int, entry_label: int, return_label: int, exit_label: int
    ):
        self.call_label: int = call_label
        self.entry_label: int = entry_label
        self.return_label: int = return_label
        self.exit_label: int = exit_label


class BasicBlock(object):
    def __init__(self, bid: int):
        self.bid: int = bid
        self.stmts: List[ast.AST] = []
        self.calls: List[str] = []
        self.prev: List[int] = []
        self.next: List[int] = []

    def is_empty(self) -> bool:
        return len(self.stmts) == 0

    def has_next(self) -> bool:
        return len(self.next) != 0

    def has_previous(self) -> bool:
        return len(self.prev) != 0

    def remove_from_prev(self, prev_bid: int) -> None:
        if prev_bid in self.prev:
            self.prev.remove(prev_bid)

    def remove_from_next(self, next_bid: int) -> None:
        if next_bid in self.next:
            self.next.remove(next_bid)

    def stmts_to_code(self) -> str:
        code = str(self.bid) + "\n"
        if self.stmts and type(self.stmts[0]) == ast.Module:
            code += "Module"
            return code
        for stmt in self.stmts:
            line = astor.to_source(stmt)
            code += (
                line.split("\n")[0] + "\n"
                if type(stmt)
                   in [
                       ast.If,
                       ast.For,
                       ast.While,
                       ast.FunctionDef,
                       ast.AsyncFunctionDef,
                       ast.ClassDef,
                   ]
                else line
            )
        return code

    def calls_to_code(self) -> str:
        return "\n".join(self.calls)

    def __str__(self):
        return "Block ID: {}".format(self.bid)


class FuncBlock(BasicBlock):
    def __init__(self, bid: int):
        super().__init__(bid)
        self.name: Optional[str] = None
        self.paras: List[str] = []


class CallBlock(BasicBlock):
    def __init__(self, bid: int):
        super().__init__(bid)
        self.args: List[str] = []
        self.call = bid
        self.exit = BlockId.gen_block_id()

    def __str__(self):
        return "Block ID: {}".format(self.bid)


class TryBlock(BasicBlock):
    def __init__(self, bid: int):
        super().__init__(bid)


class CFG:
    def __init__(self, name: str):
        self.name: str = name

        self.start: Optional[BasicBlock] = None
        self.final_blocks: List[BasicBlock] = []
        # Function name to (Args, CFG)
        self.func_cfgs: Dict[str, (List[str, ast.AST], CFG)] = {}
        self.class_cfgs: Dict[str, CFG] = {}
        self.blocks: Dict[int, BasicBlock] = {}
        self.edges: Dict[Tuple[int, int], Optional[ast.AST]] = {}
        self.graph: Optional[gv.dot.Digraph] = None

        self.flows: Set[Tuple[int, int]] = set()

    def _traverse(
            self, block: BasicBlock, visited: Set[int] = set(), calls: bool = True
    ) -> None:
        if block.bid not in visited:
            visited.add(block.bid)
            self.graph.node(str(block.bid), label=block.stmts_to_code())
            if calls and block.calls:
                self.graph.node(
                    str(block.bid) + "_call",
                    label=block.calls_to_code(),
                    _attributes={"shape": "box"},
                )
                self.graph.edge(
                    str(block.bid),
                    str(block.bid) + "_call",
                    label="calls",
                    _attributes={"style": "dashed"},
                )

            for next_bid in block.next:
                self._traverse(self.blocks[next_bid], visited, calls=calls)
                self.graph.edge(
                    str(block.bid),
                    str(next_bid),
                    label=astor.to_source(self.edges[(block.bid, next_bid)])
                    if self.edges[(block.bid, next_bid)]
                    else "",
                )

    def _show(self, fmt: str = "svg", calls: bool = True) -> gv.dot.Digraph:
        # self.graph = gv.Digraph(name='cluster_'+self.name, format=fmt, graph_attr={'label': self.name})
        self.graph = gv.Digraph(name="cluster_" + self.name, format=fmt)
        self._traverse(self.start, calls=calls)
        for k, v in self.func_cfgs.items():
            self.graph.subgraph(v[1]._show(fmt, calls))
        for class_name, classCFG in self.class_cfgs.items():
            self.graph.subgraph(classCFG._show(fmt, calls))
        return self.graph

    def show(
            self,
            filepath: str = "../output",
            fmt: str = "svg",
            calls: bool = True,
            show: bool = True,
    ) -> None:
        self._show(fmt, calls)
        path = os.path.normpath(filepath)
        self.graph.render(path, view=show, cleanup=True)


class CFGVisitor(ast.NodeVisitor):

    def __init__(self, isolation: int):
        super().__init__()
        self.ifExp = False
        self.cfg: Optional[CFG] = None
        self.curr_block: Optional[BasicBlock] = None

        self.isolation = isolation
        self.loop_stack: List[BasicBlock] = []
        self.loop_guard_stack: List[BasicBlock] = []
        self.list_comp_stack: List[str] = []
        self.set_comp_stack: List[str] = []
        self.dict_comp_stack: List[str] = []
        self.gen_exp_stack = []
        self.lambda_exp_stack = []

    def build(self, name: str, tree: ast.Module) -> CFG:
        self.cfg = CFG(name)
        self.curr_block = self.new_block()
        self.cfg.start = self.curr_block

        self.visit(tree)
        # self.remove_empty_blocks(self.cfg.start)
        logging.debug('Start id: %d', self.cfg.start.bid)
        logging.debug('End id: %d', self.curr_block.bid)
        return self.cfg

    def new_block(self) -> BasicBlock:
        bid: int = BlockId.gen_block_id()
        self.cfg.blocks[bid] = BasicBlock(bid)
        return self.cfg.blocks[bid]

    def new_func_block(self, bid: int) -> FuncBlock:
        self.cfg.blocks[bid] = FuncBlock(bid)
        return self.cfg.blocks[bid]

    def new_call_block(self, bid: int) -> CallBlock:
        self.cfg.blocks[bid] = CallBlock(bid)
        return self.cfg.blocks[bid]

    def add_stmt(self, block: BasicBlock, stmt) -> None:
        block.stmts.append(stmt)

    def add_edge(self, frm_id: int, to_id: int, condition=None) -> BasicBlock:
        self.cfg.blocks[frm_id].next.append(to_id)
        self.cfg.blocks[to_id].prev.append(frm_id)
        self.cfg.edges[(frm_id, to_id)] = condition
        self.cfg.flows.add((frm_id, to_id))
        return self.cfg.blocks[to_id]

    def add_loop_block(self) -> BasicBlock:
        if self.curr_block.is_empty() and not self.curr_block.has_next():
            return self.curr_block
        else:
            loop_block = self.new_block()
            self.add_edge(self.curr_block.bid, loop_block.bid)
            return loop_block

    def add_FuncCFG(self, tree: ast.FunctionDef) -> None:
        arg_list: List[(str, Optional[ast.AST])] = []

        tmp_arg_list: List[str] = []
        for arg in tree.args.args:
            tmp_arg_list.append(arg.arg)
        len_arg_list = len(tmp_arg_list)
        len_defaults = len(tree.args.defaults)
        diff = len_arg_list - len_defaults
        index = 0
        while diff > 0:
            arg_list.append((tmp_arg_list[index], None))
            diff -= 1
            index += 1

        for default in tree.args.defaults:
            arg_list.append((tmp_arg_list[index], default))
            index += 1

        visitor: CFGVisitor = CFGVisitor(self.isolation)
        func_cfg: CFG = visitor.build(tree.name, ast.Module(body=tree.body))
        if self.isolation:
            if not func_cfg.final_blocks:
                visitor.add_stmt(visitor.curr_block, ast.Pass())
                func_cfg.final_blocks.append(visitor.curr_block)
        visitor.remove_empty_blocks(func_cfg.start)
        logging.debug([elt.__str__() for elt in func_cfg.final_blocks])
        self.cfg.func_cfgs[tree.name] = (arg_list, func_cfg)

    def add_ClassCFG(self, node: ast.ClassDef):
        class_body: ast.Module = ast.Module(body=node.body)
        visitor: CFGVisitor = CFGVisitor(self.isolation)
        class_cfg: CFG = visitor.build(node.name, class_body)
        self.cfg.class_cfgs[node.name] = class_cfg

    def add_condition(
            self, cond1: Optional[Type[ast.AST]], cond2: Optional[Type[ast.AST]]
    ) -> Optional[ast.AST]:
        if cond1 and cond2:
            return ast.BoolOp(ast.And(), values=[cond1, cond2])
        else:
            return cond1 if cond1 else cond2

    def remove_empty_blocks(self, block: BasicBlock, visited: Set[int] = set()) -> None:
        if block.bid not in visited:
            visited.add(block.bid)
            if block.is_empty():
                for prev_bid in list(block.prev):
                    prev_block = self.cfg.blocks[prev_bid]
                    for next_bid in list(block.next):
                        next_block = self.cfg.blocks[next_bid]
                        self.add_edge(prev_bid, next_bid)
                        # self.cfg.flows.add((prev_bid, next_bid))
                        self.cfg.edges.pop((block.bid, next_bid), None)
                        next_block.remove_from_prev(block.bid)
                        # if (block.bid, next_block.bid) in self.cfg.flows:
                        #     self.cfg.flows.remove((block.bid, next_block.bid))
                    self.cfg.edges.pop((prev_bid, block.bid), None)
                    prev_block.remove_from_next(block.bid)
                    # if (prev_block.bid, block.bid) in self.cfg.flows:
                    #     self.cfg.flows.remove((prev_block.bid, block.bid))

                block.prev.clear()
                for next_bid in list(block.next):
                    self.remove_empty_blocks(self.cfg.blocks[next_bid], visited)
                block.next.clear()

            else:
                for next_bid in list(block.next):
                    self.remove_empty_blocks(self.cfg.blocks[next_bid], visited)

    def combine_conditions(self, node_list: List[ast.expr]) -> ast.expr:
        return (
            node_list[0]
            if len(node_list) == 1
            else ast.BoolOp(op=ast.And(), values=node_list)
        )

    def generic_visit(self, node):
        logging.debug(type(node))
        if type(node) in [ast.AsyncFunctionDef]:
            self.add_stmt(self.curr_block, node)
            self.add_FuncCFG(node)
            return
        super().generic_visit(node)

    def get_function_name(self, node: Type[ast.AST]) -> str:
        if type(node) == ast.Name:
            return node.id
        elif type(node) == ast.Attribute:
            return self.get_function_name(node.value) + "." + node.attr
        elif type(node) == ast.Str:
            return node.s
        elif type(node) == ast.Subscript:
            return node.value.id
        elif type(node) == ast.Lambda:
            return "lambda function"

    def populate_body(self, body_list):
        for child in body_list:
            self.visit(child)

    def populate_body_to_next_bid(self, body_list, to_bid: int) -> None:
        for child in body_list:
            self.visit(child)
        if not self.curr_block.next:
            self.add_edge(self.curr_block.bid, to_bid)

    def visit_Module(self, node: ast.Module) -> None:
        if self.isolation:
            self.add_stmt(self.curr_block, ast.Pass())
            self.curr_block = self.add_edge(self.curr_block.bid, self.new_block().bid)
        self.generic_visit(node)

    def visit_Import(self, node: ast.Import) -> None:
        self.add_stmt(self.curr_block, node)
        self.curr_block = self.add_edge(self.curr_block.bid, self.new_block().bid)

    def visit_ImportFrom(self, node: ast.ImportFrom) -> None:
        self.add_stmt(self.curr_block, node)
        new_block: BasicBlock = self.new_block()
        self.add_edge(self.curr_block.bid, new_block.bid)
        self.curr_block = new_block

    def visit_FunctionDef(self, node: ast.FunctionDef) -> None:
        # new_func_block: FuncBlock = self.new_func_block(self.curr_block.bid)
        # self.curr_block = new_func_block
        self.add_stmt(self.curr_block, node)
        self.add_FuncCFG(node)

        self.curr_block = self.add_edge(self.curr_block.bid, self.new_block().bid)

    def visit_ClassDef(self, node: ast.ClassDef) -> None:
        self.add_stmt(self.curr_block, node)
        self.add_ClassCFG(node)

        self.curr_block = self.add_edge(self.curr_block.bid, self.new_block().bid)

    def visit_Assign(self, node: ast.Assign) -> None:
        ret = self.visit(node.value)
        source = ''
        for expr in ret:
            source += astor.to_source(expr)
        logging.debug('Decomposed: ' + source)
        if ret is not None and len(ret) == 1:
            self.add_stmt(self.curr_block, node)
            self.curr_block = self.add_edge(self.curr_block.bid, self.new_block().bid)
            return

        node_value_type = type(node.value)
        if node_value_type == ast.Call:
            tmp_assign = ast.Assign(
                targets=node.targets,
                value=ret[-1]
            )
            new_sequence = ret[0:-1] + [tmp_assign]
            if len(new_sequence) == 1:
                self.add_stmt(self.curr_block, new_sequence[-1])
                self.curr_block = self.add_edge(self.curr_block.bid, self.new_block().bid)
            else:
                self.populate_body(new_sequence)
        elif node_value_type in [ast.ListComp, ast.SetComp, ast.DictComp]:
            tmp_var: str = randoms.RandomVariableName.gen_random_name()
            new_value = None
            if node_value_type == ast.ListComp:
                new_value = ast.List(elts=[], ctx=ast.Load())
                self.list_comp_stack.append(tmp_var)
            elif node_value_type == ast.SetComp:
                new_value = ast.Call(args=[], func=ast.Name(id='set', ctx=ast.Load()), keywords=[])
                self.set_comp_stack.append(tmp_var)
            elif node_value_type == ast.DictComp:
                new_value = ast.Dict(keys=[], values=[])
                self.dict_comp_stack.append(tmp_var)
            self.add_stmt(self.curr_block, ast.Assign(
                targets=[ast.Name(id=tmp_var, ctx=ast.Store())],
                value=new_value
            ))
            self.curr_block = self.add_edge(self.curr_block.bid, self.new_block().bid)
            self.visit(node.value)
            old_name: str = None
            if node_value_type == ast.ListComp:
                old_name: str = self.list_comp_stack[-1]
                self.list_comp_stack.pop()
            elif node_value_type == ast.SetComp:
                old_name: str = self.set_comp_stack[-1]
                self.set_comp_stack.pop()
            elif node_value_type == ast.DictComp:
                old_name: str = self.dict_comp_stack[-1]
                self.dict_comp_stack.pop()
            self.add_stmt(self.curr_block,
                          ast.Assign(targets=node.targets,
                                     value=ast.Name(id=old_name, ctx=ast.Load())))
            self.curr_block = self.add_edge(self.curr_block.bid, self.new_block().bid)
        elif node_value_type == ast.GeneratorExp:
            gen_name: str = randoms.RandomGeneratorName.gen_generator_name()
            self.gen_exp_stack.append(gen_name)
            self.visit(node.value)
            self.gen_exp_stack.pop()
            new_assign: ast.Assign = ast.Assign(
                targets=node.targets,
                value=ast.Call(
                    func=ast.Name(id=gen_name, ctx=ast.Load()),
                    args=[],
                    keywords=[]
                )
            )
            self.visit(new_assign)
        elif node_value_type == ast.Lambda:
            tmp_var = randoms.RandomVariableName.gen_random_name()
            new_assign: ast.Assign = ast.Assign(
                targets=[ast.Name(id=tmp_var, ctx=ast.Store())],
                value=ret[-1]
            )
            new_sequence = ret[0:-1] + [new_assign]
            self.populate_body(new_sequence)
        elif node_value_type == ast.Attribute:
            node.value = ret[-1]
            new_sequence = ret[0:-1] + [node]
            self.populate_body(new_sequence)
        elif node_value_type == ast.Call and not all(type(arg) == ast.Name for arg in node.value.args):
            arg_sequence = []
            arg_name_sequence = []
            for arg_expr in node.value.args:
                tmp_var = randoms.RandomVariableName.gen_random_name()
                assign = ast.Assign(
                    targets=[ast.Name(id=tmp_var, ctx=ast.Store())],
                    value=arg_expr
                )
                arg_sequence.append(assign)
                arg_name = ast.Name(
                    id=tmp_var,
                    ctx=ast.Load()
                )
                arg_name_sequence.append(arg_name)
            assign = ast.Assign(
                targets=node.targets,
                value=ast.Call(
                    func=node.value.func,
                    args=arg_name_sequence,
                    keywords=node.value.keywords
                )
            )
            arg_sequence.append(assign)
            self.populate_body(arg_sequence)
        else:
            self.add_stmt(self.curr_block, node)
            self.curr_block = self.add_edge(self.curr_block.bid, self.new_block().bid)

    def visit_AugAssign(self, node: ast.AugAssign) -> None:
        self.add_stmt(self.curr_block, node)
        self.curr_block = self.add_edge(self.curr_block.bid, self.new_block().bid)

    def visit_AnnAssign(self, node: ast.AnnAssign) -> None:
        if node.value:
            new_assign: ast.Assign = ast.Assign(
                targets=[node.target],
                value=node.value
            )
            self.visit(new_assign)
        else:
            logging.debug('AnnAssign without value. Just ignore it')

    def visit_If(self, node: ast.If) -> None:
        # Add the If statement at the end of the current block.
        self.add_stmt(self.curr_block, node)

        # Create a block for the code after the if-else.
        after_if_block: BasicBlock = self.new_block()

        # Create a new block for the body of the if.
        if_body_block: BasicBlock = self.add_edge(
            self.curr_block.bid, self.new_block().bid
        )

        # New block for the body of the else if there is an else clause.
        if node.orelse:
            self.curr_block = self.add_edge(self.curr_block.bid, self.new_block().bid)

            # Visit the children in the body of the else to populate the block.
            self.populate_body_to_next_bid(node.orelse, after_if_block.bid)
        else:
            self.add_edge(self.curr_block.bid, after_if_block.bid)
        # Visit children to populate the if block.
        self.curr_block: BasicBlock = if_body_block
        self.populate_body_to_next_bid(node.body, after_if_block.bid)

        # Continue building the CFG in the after-if block.
        self.curr_block: BasicBlock = after_if_block

    def visit_For(self, node: ast.For) -> None:

        if type(node.iter) in [ast.ListComp, ast.SetComp, ast.DictComp]:
            tmp_var: str = randoms.RandomVariableName.gen_random_name()
            new_assign: ast.Assign = ast.Assign(
                targets=[ast.Name(id=tmp_var, ctx=ast.Store())],
                value=node.iter
            )
            new_for: ast.For = ast.For(
                target=node.target,
                iter=ast.Name(id=tmp_var, ctx=ast.Load()),
                body=node.body,
                orelse=node.orelse
            )
            self.populate_body([new_assign, new_for])
            return
        else:
            loop_guard = self.add_loop_block()
            self.curr_block = loop_guard
            self.add_stmt(self.curr_block, node)
            self.loop_guard_stack.append(loop_guard)

            # New block for the body of the for-loop.
            for_block: BasicBlock = self.new_block()
            self.add_edge(self.curr_block.bid, for_block.bid)
            after_for_block: BasicBlock = self.new_block()
            self.add_edge(self.curr_block.bid, after_for_block.bid)
            self.loop_stack.append(after_for_block)
            if not node.orelse:
                # Block of code after the for loop.
                # self.add_edge(self.curr_block.bid, after_for_block.bid)

                # self.loop_stack.append(after_for_block)
                self.curr_block = for_block
                self.populate_body_to_next_bid(node.body, loop_guard.bid)
            else:
                # Block of code after the for loop.
                or_else_block: BasicBlock = self.new_block()
                self.add_edge(self.curr_block.bid, or_else_block.bid)

                # self.loop_stack.append(after_for_block)
                self.curr_block = for_block
                self.populate_body_to_next_bid(node.body, loop_guard.bid)

                self.curr_block = or_else_block
                self.populate_body_to_next_bid(node.orelse, after_for_block.bid)

            # Continue building the CFG in the after-for block.
            self.curr_block = after_for_block
            self.loop_stack.pop()
            self.loop_guard_stack.pop()

    def visit_Expr(self, node: ast.Expr) -> None:

        tmp_var = randoms.RandomUnusedName.gen_unused_name()
        new_assign: ast.Assign = ast.Assign(
            targets=[ast.Name(id=tmp_var, ctx=ast.Store())],
            value=node.value
        )
        self.visit(new_assign)

    def visit_While(self, node: ast.While) -> None:
        loop_guard: BasicBlock = self.add_loop_block()
        self.curr_block = loop_guard
        self.add_stmt(loop_guard, node)
        self.loop_guard_stack.append(loop_guard)

        # New block for the case where the test in the while is False.
        after_while_block: BasicBlock = self.new_block()
        self.add_edge(self.curr_block.bid, after_while_block.bid)
        self.loop_stack.append(after_while_block)

        if not node.orelse:
            # New block for the case where the test in the while is True.
            # Populate the while block.
            while_body_block: BasicBlock = self.new_block()
            self.add_edge(self.curr_block.bid, while_body_block.bid)
            self.curr_block = while_body_block

            self.populate_body_to_next_bid(node.body, loop_guard.bid)
        else:
            or_else_block: BasicBlock = self.new_block()
            self.add_edge(self.curr_block.bid, or_else_block.bid)
            self.curr_block = self.add_edge(self.curr_block.bid, self.new_block().bid)
            self.populate_body_to_next_bid(node.body, loop_guard.bid)

            self.curr_block = or_else_block
            self.populate_body_to_next_bid(node.orelse, after_while_block.bid)

        # Continue building the CFG in the after-while block.
        self.curr_block = after_while_block
        self.loop_stack.pop()
        self.loop_guard_stack.pop()

    def visit_Break(self, node: ast.Break) -> None:
        assert len(self.loop_stack), "Found break not inside loop"
        self.add_stmt(self.curr_block, node)
        self.add_edge(self.curr_block.bid, self.loop_stack[-1].bid)

    def visit_Return(self, node: ast.Return) -> None:
        if type(node.value) == ast.IfExp:
            self.ifExp = True
            self.generic_visit(node)
            self.ifExp = False
        else:
            self.add_stmt(self.curr_block, node)
            self.cfg.final_blocks.append(self.curr_block)
        self.curr_block = self.new_block()

    def visit_Pass(self, node: ast.Pass) -> None:
        self.add_stmt(self.curr_block, node)
        self.curr_block = self.add_edge(self.curr_block.bid, self.new_block().bid)

    def visit_Continue(self, node: ast.Continue):
        self.add_stmt(self.curr_block, node)
        assert self.loop_guard_stack
        self.add_edge(self.curr_block.bid, self.loop_guard_stack[-1].bid)

    def visit_Assert(self, node):
        self.add_stmt(self.curr_block, node)
        self.cfg.final_blocks.append(self.curr_block)
        self.curr_block = self.add_edge(self.curr_block.bid, self.new_block().bid)

    # def visit_Await(self, node):
    #     afterawait_block = self.new_block()
    #     self.add_edge(self.curr_block.bid, afterawait_block.bid)
    #     self.generic_visit(node)
    #     self.curr_block = afterawait_block
    #
    def _visit_DictComp(self, key: ast.expr, value: ast.expr, generators):
        if not generators:
            if self.dict_comp_stack[-1]:
                return [
                    ast.Assign(
                        targets=[
                            ast.Subscript(
                                value=ast.Name(id=self.dict_comp_stack[-1], ctx=ast.Load()),
                                slice=ast.Index(value=key),
                                ctx=ast.Store(),
                            )
                        ],
                        value=value,
                    )
                ]
        else:
            return [
                ast.For(
                    target=generators[0].target,
                    iter=generators[0].iter,
                    body=[
                        ast.If(
                            test=self.combine_conditions(generators[0].ifs),
                            body=self._visit_DictComp(key, value, generators[1:]),
                            orelse=[]
                        )
                    ]
                    if generators[0].ifs
                    else self._visit_DictComp(key, value, generators[1:]),
                    orelse=[]
                )
            ]

    def _visit_GeneratorExp(self, node: ast.GeneratorExp, generators: List[ast.comprehension]):
        if not generators:
            return [ast.Expr(value=ast.Yield(value=node.elt))]
        else:
            return [
                ast.For(
                    target=generators[0].target,
                    iter=generators[0].iter,
                    body=[
                        ast.If(
                            test=self.combine_conditions(generators[0].ifs),
                            body=self._visit_GeneratorExp(node, generators[1:]),
                            orelse=[],
                        )
                    ]
                    if generators[0].ifs
                    else self._visit_GeneratorExp(node, generators[1:]),
                    orelse=[],
                )
            ]

    def _visit_ListComp(self, elt: ast.expr, generators: List[ast.comprehension]):
        if not generators:
            if self.list_comp_stack[-1]:
                return [
                    ast.Expr(
                        value=ast.Call(
                            func=ast.Attribute(
                                value=ast.Name(id=self.list_comp_stack[-1], ctx=ast.Load()),
                                attr="append",
                                ctx=ast.Load(),
                            ),
                            args=[elt],
                            keywords=[],
                        )
                    )
                ]
            else:
                return [ast.Expr(value=elt)]
        else:
            return [
                ast.For(
                    target=generators[0].target,
                    iter=generators[0].iter,
                    body=[
                        ast.If(
                            test=self.combine_conditions(generators[0].ifs),
                            body=self._visit_ListComp(elt, generators[1:]),
                            orelse=[],
                        )
                    ]
                    if generators[0].ifs
                    else self._visit_ListComp(elt, generators[1:]),
                    orelse=[],
                )
            ]

    # def visit_Raise(self, node):
    #     self.add_stmt(self.curr_block, node)
    #     self.curr_block = self.new_block()
    #
    def _visit_SetComp(self, elt: ast.expr, generators: List[ast.comprehension]):
        if not generators:
            if self.set_comp_stack[-1]:
                return [
                    ast.Expr(
                        value=ast.Call(
                            func=ast.Attribute(
                                value=ast.Name(id=self.set_comp_stack[-1], ctx=ast.Load()),
                                attr="add",
                                ctx=ast.Load(),
                            ),
                            args=[elt],
                            keywords=[]
                        )
                    )
                ]
            else:
                return [ast.Expr(value=elt)]
        else:
            return [
                ast.For(
                    target=generators[0].target,
                    iter=generators[0].iter,
                    body=[
                        ast.If(
                            test=self.combine_conditions(generators[0].ifs),
                            body=self._visit_SetComp(elt, generators[1:]),
                            orelse=[],
                        )
                    ]
                    if generators[0].ifs
                    else self._visit_SetComp(elt, generators[1:]),
                    orelse=[],
                )
            ]

    def visit_Try(self, node: ast.Try) -> None:
        loop_guard = self.add_loop_block()
        self.curr_block = loop_guard
        self.add_stmt(
            loop_guard, ast.Try(body=[], handlers=[], orelse=[], finalbody=[])
        )

        after_try_block = self.new_block()
        self.add_stmt(after_try_block, ast.Name(id="handle errors", ctx=ast.Load()))
        self.populate_body_to_next_bid(node.body, after_try_block.bid)

        self.curr_block = after_try_block

        if node.handlers:
            for handler in node.handlers:
                before_handler_block = self.new_block()
                self.curr_block = before_handler_block
                self.add_edge(
                    after_try_block.bid,
                    before_handler_block.bid,
                    handler.type
                    if handler.type
                    else ast.Name(id="Error", ctx=ast.Load()),
                )

                after_handler_block = self.new_block()
                self.add_stmt(
                    after_handler_block, ast.Name(id="end except", ctx=ast.Load())
                )
                self.populate_body_to_next_bid(handler.body, after_handler_block.bid)
                self.add_edge(after_handler_block.bid, after_try_block.bid)

        if node.orelse:
            before_else_block = self.new_block()
            self.curr_block = before_else_block
            self.add_edge(
                after_try_block.bid,
                before_else_block.bid,
                ast.Name(id="No Error", ctx=ast.Load()),
            )

            after_else_block = self.new_block()
            self.add_stmt(after_else_block, ast.Name(id="end no error", ctx=ast.Load()))
            self.populate_body_to_next_bid(node.orelse, after_else_block.bid)
            self.add_edge(after_else_block.bid, after_try_block.bid)

        finally_block = self.new_block()
        self.curr_block = finally_block

        if node.finalbody:
            self.add_edge(
                after_try_block.bid,
                finally_block.bid,
                ast.Name(id="Finally", ctx=ast.Load()),
            )
            after_finally_block = self.new_block()
            self.populate_body_to_next_bid(node.finalbody, after_finally_block.bid)
            self.curr_block = after_finally_block
        else:
            self.add_edge(after_try_block.bid, finally_block.bid)

    ################################################################
    ################################################################
    # expr
    ################################################################
    ################################################################
<<<<<<< HEAD
=======

    def visit_BoolOp(self, node: ast.BoolOp) -> Any:
        decomposed_expr_sequence = []
        for expr in node.values:
            decomposed_expr = self.visit(expr)
            decomposed_expr_sequence.append(decomposed_expr)

        new_expr_sequence = []
        new_name_list = []
        for expr_sequence in decomposed_expr_sequence:
            new_expr_sequence += expr_sequence[0:-1]
            tmp_var = randoms.RandomVariableName.gen_random_name()
            new_expr_sequence.append(
                ast.Assign(
                    targets=[ast.Name(id=tmp_var, ctx=ast.Store())],
                    value=expr_sequence[-1]
                )
            )
            new_name_list.append(ast.Name(id=tmp_var, ctx=ast.Load()))

        new_boolop = ast.BoolOp(
            op=node.op,
            values=new_name_list
        )
        return new_expr_sequence + [new_boolop]

    def visit_BinOp(self, node: ast.BinOp) -> Any:
        if type(node.left) == ast.Name and type(node.right) == ast.Name:
            return [node]
        else:
            decomposed_sequence1 = self.visit(node.left)
            tmp_var1 = randoms.RandomVariableName.gen_random_name()
            tmp_assign1 = ast.Assign(
                targets=[ast.Name(id=tmp_var1, ctx=ast.Store())],
                value=decomposed_sequence1[-1]
            )
            decomposed_sequence2 = self.visit(node.right)
            tmp_var2 = randoms.RandomVariableName.gen_random_name()
            tmp_assign2 = ast.Assign(
                targets=[ast.Name(id=tmp_var2, ctx=ast.Store())],
                value=decomposed_sequence2[-1]
            )

            tmp_binop = ast.BinOp(
                left=ast.Name(id=tmp_var1, ctx=ast.Load()),
                op=node.op,
                right=ast.Name(id=tmp_var2, ctx=ast.Load())
            )

            return decomposed_sequence1[:-1] + [tmp_assign1] + \
                   decomposed_sequence2[:-1] + [tmp_assign2] + \
                   [tmp_binop]

    def visit_UnaryOp(self, node: ast.UnaryOp) -> Any:
        if type(node.operand) == ast.Name:
            return [node]
        else:
            decomposed_sequence = self.visit(node.operand)
            tmp_var = randoms.RandomVariableName.gen_random_name()
            new_assign = ast.Assign(
                targets=[ast.Name(id=tmp_var, ctx=ast.Store())],
                value=decomposed_sequence[-1]
            )
            new_unaryop = ast.UnaryOp(
                op=node.op,
                operand=ast.Name(id=tmp_var, ctx=ast.Load())
            )
            return decomposed_sequence[:-1] + [new_assign, new_unaryop]

    def visit_Lambda(self, node: ast.Lambda) -> Any:
        tmp_lambda_name = randoms.RandomLambdaName.gen_lambda_name()
        tmp_function_def: ast.FunctionDef = ast.FunctionDef(
            name=tmp_lambda_name,
            args=node.args,
            body=[ast.Return(node.body)],
            decorator_list=[],
            returns=None
        )
        tmp_function_name: ast.Name = ast.Name(
            id=tmp_lambda_name,
            ctx=ast.Load()
        )
        return [tmp_function_def, tmp_function_name]

    def _visit_IfExp(self, node: ast.IfExp) -> List[ast.If]:
        return [
            ast.If(
                test=node.test,
                body=self._visit_IfExp(node.body)
                if type(node.body) == ast.IfExp
                else [ast.Return(value=node.body)],
                orelse=self._visit_IfExp(node.orelse)
                if type(node.orelse) == ast.IfExp
                else [ast.Return(value=node.orelse)],
            )
        ]

    def visit_IfExp(self, node: ast.IfExp) -> Any:
        if self.ifExp:
            body_list = self._visit_IfExp(node)
            self.populate_body(body_list)

    def visit_Dict(self, node: ast.Dict) -> Any:
        return [node]

    def visit_Set(self, node: ast.Set) -> Any:
        return [node]

    def visit_ListComp(self, node: ast.ListComp) -> None:

        generated_for = self._visit_ListComp(node.elt, node.generators)
        self.populate_body(generated_for)

    def visit_SetComp(self, node: ast.SetComp) -> None:
        generated_for = self._visit_SetComp(node.elt, node.generators)
        self.populate_body(generated_for)

    def visit_DictComp(self, node: ast.DictComp) -> None:
        generated_for = self._visit_DictComp(node.key, node.value, node.generators)
        self.populate_body(generated_for)

    def visit_GeneratorExp(self, node: ast.GeneratorExp) -> None:
        generator_function: ast.FunctionDef = ast.FunctionDef(
            name=self.gen_exp_stack[-1],
            args=ast.arguments(args=[], vararg=None, kwonlyargs=[], kw_defaults=[], kwarg=None, defaults=[]),
            body=self._visit_GeneratorExp(node, node.generators),
            decorator_list=[],
            returns=None
        )
        logging.debug(astor.to_source(generator_function))
        self.visit(generator_function)

    def visit_Await(self, node: ast.Await) -> Any:
        pass

    def visit_Yield(self, node: ast.Yield) -> None:
        self.add_stmt(self.curr_block, node)
        new_block: BasicBlock = self.new_block()
        self.add_edge(self.curr_block.bid, new_block.bid)
        self.curr_block = new_block

    def visit_YieldFrom(self, node: ast.YieldFrom) -> Any:
        pass

    def visit_Compare(self, node: ast.Compare) -> Any:
        pass

    def visit_Call(self, node: ast.Call) -> Any:
        if type(node.func) == ast.Lambda:
            tmp_lambda_name = randoms.RandomLambdaName.gen_lambda_name()
            tmp_function_def = ast.FunctionDef(
                name=tmp_lambda_name,
                args=node.func.args,
                body=[ast.Return(value=node.func.body)],
                decorator_list=[],
                returns=None
            )
            call = ast.Call(
                args=node.args,
                func=ast.Name(id=tmp_lambda_name, ctx=ast.Load()),
                keywords=[]
            )
            new_sequence = [tmp_function_def, call]
            return new_sequence
        elif not all(type(arg) == ast.Name for arg in node.args):
            arg_sequence = []
            arg_name_sequence = []
            for arg_expr in node.args:
                tmp_var = randoms.RandomVariableName.gen_random_name()
                assign = ast.Assign(
                    targets=[ast.Name(id=tmp_var, ctx=ast.Store())],
                    value=arg_expr
                )
                arg_sequence.append(assign)
                arg_name = ast.Name(
                    id=tmp_var,
                    ctx=ast.Load()
                )
                arg_name_sequence.append(arg_name)
            call = ast.Call(
                func=node.func,
                args=arg_name_sequence,
                keywords=node.keywords
            )
            arg_sequence.append(call)
            return arg_sequence
        else:
            return [node]
            # self.add_stmt(self.curr_block, node)
            # self.curr_block = self.add_edge(self.curr_block.bid, self.new_block().bid)

    def visit_Num(self, node: ast.Num) -> Any:
        return [node]

    def visit_Str(self, node: ast.Str) -> Any:
        return [node]

    def visit_FormattedValue(self, node: ast.FormattedValue) -> Any:
        return [node]

    def visit_JoinedStr(self, node: ast.JoinedStr) -> Any:
        return [node]

    def visit_Bytes(self, node: ast.Bytes) -> Any:
        return [node]

    def visit_NameConstant(self, node: ast.NameConstant) -> Any:
        return [node]

    def visit_Ellipsis(self, node: ast.Ellipsis) -> Any:
        return [node]

    def visit_Constant(self, node: ast.Constant) -> Any:
        return [node]
>>>>>>> 901dc99d

    def visit_BoolOp(self, node: ast.BoolOp) -> Any:
        decomposed_expr_sequence = []
        for expr in node.values:
            decomposed_expr = self.visit(expr)
            decomposed_expr_sequence.append(decomposed_expr)

        new_expr_sequence = []
        new_name_list = []
        for expr_sequence in decomposed_expr_sequence:
            new_expr_sequence += expr_sequence[0:-1]
            tmp_var = randoms.RandomVariableName.gen_random_name()
            new_expr_sequence.append(
                ast.Assign(
                    targets=[ast.Name(id=tmp_var, ctx=ast.Store())],
                    value=expr_sequence[-1]
                )
            )
            new_name_list.append(ast.Name(id=tmp_var, ctx=ast.Load()))

        new_boolop = ast.BoolOp(
            op=node.op,
            values=new_name_list
        )
        return new_expr_sequence + [new_boolop]

    def visit_BinOp(self, node: ast.BinOp) -> Any:
        if type(node.left) == ast.Name and type(node.right) == ast.Name:
            return [node]
        else:
            decomposed_sequence1 = self.visit(node.left)
            tmp_var1 = randoms.RandomVariableName.gen_random_name()
            tmp_assign1 = ast.Assign(
                targets=[ast.Name(id=tmp_var1, ctx=ast.Store())],
                value=decomposed_sequence1[-1]
            )
            decomposed_sequence2 = self.visit(node.right)
            tmp_var2 = randoms.RandomVariableName.gen_random_name()
            tmp_assign2 = ast.Assign(
                targets=[ast.Name(id=tmp_var2, ctx=ast.Store())],
                value=decomposed_sequence2[-1]
            )

            tmp_binop = ast.BinOp(
                left=ast.Name(id=tmp_var1, ctx=ast.Load()),
                op=node.op,
                right=ast.Name(id=tmp_var2, ctx=ast.Load())
            )

            return decomposed_sequence1[:-1] + [tmp_assign1] + \
                   decomposed_sequence2[:-1] + [tmp_assign2] + \
                   [tmp_binop]

    def visit_UnaryOp(self, node: ast.UnaryOp) -> Any:
        if type(node.operand) == ast.Name:
            return [node]
        else:
            decomposed_sequence = self.visit(node.operand)
            tmp_var = randoms.RandomVariableName.gen_random_name()
            new_assign = ast.Assign(
                targets=[ast.Name(id=tmp_var, ctx=ast.Store())],
                value=decomposed_sequence[-1]
            )
            new_unaryop = ast.UnaryOp(
                op=node.op,
                operand=ast.Name(id=tmp_var, ctx=ast.Load())
            )
            return decomposed_sequence[:-1] + [new_assign, new_unaryop]

    def visit_Lambda(self, node: ast.Lambda) -> Any:
        tmp_lambda_name = randoms.RandomLambdaName.gen_lambda_name()
        tmp_function_def: ast.FunctionDef = ast.FunctionDef(
            name=tmp_lambda_name,
            args=node.args,
            body=[ast.Return(node.body)],
            decorator_list=[],
            returns=None
        )
        tmp_function_name: ast.Name = ast.Name(
            id=tmp_lambda_name,
            ctx=ast.Load()
        )
        return [tmp_function_def, tmp_function_name]

    def _visit_IfExp(self, node: ast.IfExp) -> List[ast.If]:
        return [
            ast.If(
                test=node.test,
                body=self._visit_IfExp(node.body)
                if type(node.body) == ast.IfExp
                else [ast.Return(value=node.body)],
                orelse=self._visit_IfExp(node.orelse)
                if type(node.orelse) == ast.IfExp
                else [ast.Return(value=node.orelse)],
            )
        ]

    def visit_IfExp(self, node: ast.IfExp) -> Any:
        if self.ifExp:
            body_list = self._visit_IfExp(node)
            self.populate_body(body_list)

    def visit_Dict(self, node: ast.Dict) -> Any:
        return [node]

    def visit_Set(self, node: ast.Set) -> Any:
        return [node]

    def visit_ListComp(self, node: ast.ListComp) -> Any:

        generated_for = self._visit_ListComp(node.elt, node.generators)
        self.populate_body(generated_for)

    def visit_SetComp(self, node: ast.SetComp) -> Any:
        generated_for = self._visit_SetComp(node.elt, node.generators)
        self.populate_body(generated_for)

    def visit_DictComp(self, node: ast.DictComp) -> Any:
        generated_for = self._visit_DictComp(node.key, node.value, node.generators)
        self.populate_body(generated_for)

    def visit_GeneratorExp(self, node: ast.GeneratorExp) -> Any:
        generator_function: ast.FunctionDef = ast.FunctionDef(
            name=self.gen_exp_stack[-1],
            args=ast.arguments(args=[], vararg=None, kwonlyargs=[], kw_defaults=[], kwarg=None, defaults=[]),
            body=self._visit_GeneratorExp(node, node.generators),
            decorator_list=[],
            returns=None
        )
        logging.debug(astor.to_source(generator_function))
        self.visit(generator_function)

    def visit_Await(self, node: ast.Await) -> Any:
        return [node]

    def visit_Yield(self, node: ast.Yield) -> Any:
        self.add_stmt(self.curr_block, node)
        new_block: BasicBlock = self.new_block()
        self.add_edge(self.curr_block.bid, new_block.bid)
        self.curr_block = new_block

    def visit_YieldFrom(self, node: ast.YieldFrom) -> Any:
        return [node]

    def visit_Compare(self, node: ast.Compare) -> Any:
        if type(node.left) in [ast.Name] and \
                all(type(comparator) in [ast.Name] for comparator in node.comparators):
            return [node]

        decomposed_expr1 = self.visit(node.left)
        tmp_var = randoms.RandomVariableName.gen_random_name()
        left_assign = ast.Assign(
            targets=[ast.Name(id=tmp_var, ctx=ast.Load())],
            value=decomposed_expr1[-1]
        )
        left_expr = ast.Name(id=tmp_var, ctx=ast.Load())

        decomposed_sequence = []
        decomposed_names = []
        for comparator in node.comparators:
            tmp_decomposed_sequence = self.visit(comparator)
            tmp_var = randoms.RandomVariableName.gen_random_name()
            tmp_assign = ast.Assign(
                targets=[ast.Name(id=tmp_var, ctx=ast.Store())],
                value=tmp_decomposed_sequence[-1]
            )
            decomposed_sequence += tmp_decomposed_sequence[:-1] + [tmp_assign]
            decomposed_names.append(ast.Name(id=tmp_var, ctx=ast.Load()))
        tmp_compare = ast.Compare(left=left_expr, ops=node.ops, comparators=decomposed_names)
        return decomposed_expr1[:-1] + [left_assign] + decomposed_sequence + [tmp_compare]

    def visit_Call(self, node: ast.Call) -> Any:
        if type(node.func) == ast.Lambda:
            tmp_lambda_name = randoms.RandomLambdaName.gen_lambda_name()
            tmp_function_def = ast.FunctionDef(
                name=tmp_lambda_name,
                args=node.func.args,
                body=[ast.Return(value=node.func.body)],
                decorator_list=[],
                returns=None
            )
            call = ast.Call(
                args=node.args,
                func=ast.Name(id=tmp_lambda_name, ctx=ast.Load()),
                keywords=[]
            )
            new_sequence = [tmp_function_def, call]
            return new_sequence
        elif not all(type(arg) == ast.Name for arg in node.args):
            arg_sequence = []
            arg_name_sequence = []
            for arg_expr in node.args:
                tmp_var = randoms.RandomVariableName.gen_random_name()
                assign = ast.Assign(
                    targets=[ast.Name(id=tmp_var, ctx=ast.Store())],
                    value=arg_expr
                )
                arg_sequence.append(assign)
                arg_name = ast.Name(
                    id=tmp_var,
                    ctx=ast.Load()
                )
                arg_name_sequence.append(arg_name)
            call = ast.Call(
                func=node.func,
                args=arg_name_sequence,
                keywords=node.keywords
            )
            arg_sequence.append(call)
            return arg_sequence
        else:
            return [node]

    def visit_Num(self, node: ast.Num) -> Any:
        return [node]

    def visit_Str(self, node: ast.Str) -> Any:
        return [node]

    def visit_FormattedValue(self, node: ast.FormattedValue) -> Any:
        return [node]

    def visit_JoinedStr(self, node: ast.JoinedStr) -> Any:
        return [node]

    def visit_Bytes(self, node: ast.Bytes) -> Any:
        return [node]

    def visit_NameConstant(self, node: ast.NameConstant) -> Any:
        return [node]

    def visit_Ellipsis(self, node: ast.Ellipsis) -> Any:
        return [node]

    def visit_Constant(self, node: ast.Constant) -> Any:
        return [node]

    def visit_Attribute(self, node: ast.Attribute) -> Any:
        if type(node.value) == ast.Name:
            return [node]
        else:
            ret = self.visit(node.value)
            tmp_var: str = randoms.RandomVariableName.gen_random_name()
            new_assign = ast.Assign(
                targets=[ast.Name(id=tmp_var, ctx=ast.Store())],
                value=ret[-1]
            )
            new_attribute = ast.Attribute(
                attr=node.attr,
                ctx=node.ctx,
                value=ast.Name(id=tmp_var, ctx=ast.Load())
            )
            return ret[0:-1] + [new_assign, new_attribute]

    def visit_Subscript(self, node: ast.Subscript) -> Any:
        if type(node.value) == ast.Name:
            return [node]
        else:
            decomposed_expr = self.visit(node.value)
            tmp_var = randoms.RandomVariableName.gen_random_name()
            new_assign = ast.Assign(
                targets=[ast.Name(id=tmp_var, ctx=ast.Store())],
                value=decomposed_expr[-1]
            )
            new_subscript = ast.Subscript(
                value=ast.Name(id=tmp_var, ctx=ast.Load()),
                slice=node.slice,
                ctx=node.ctx
            )
            return decomposed_expr[:-1] + [new_assign, new_subscript]

    def visit_Starred(self, node: ast.Starred) -> Any:
        if type(node.value) == ast.Name:
            return [node]
        else:
            decomposed_expr = self.visit(node.value)
            tmp_var = randoms.RandomVariableName.gen_random_name()
            new_assign = ast.Assign(
                targets=[ast.Name(id=tmp_var, ctx=ast.Store())],
                value=decomposed_expr[-1]
            )
            new_subscript = ast.Starred(
                value=ast.Name(id=tmp_var, ctx=ast.Load()),
                ctx=node.ctx
            )
            return decomposed_expr[:-1] + [new_assign, new_subscript]

    def visit_Name(self, node: ast.Name) -> Any:
        return [node]

    def visit_List(self, node: ast.List) -> Any:
        if all(type(elt) == ast.Name for elt in node.elts):
            return [node]
        else:
            decomposed_sequence = []
            decomposed_names = []
            for elt in node.elts:
                tmp_decomposed_sequence = self.visit(elt)
                tmp_var = randoms.RandomVariableName.gen_random_name()
                tmp_assign = ast.Assign(
                    targets=[ast.Name(id=tmp_var, ctx=ast.Store())],
                    value=tmp_decomposed_sequence[-1]
                )
                decomposed_sequence += tmp_decomposed_sequence[:-1] + [tmp_assign]
                decomposed_names.append(ast.Name(id=tmp_var, ctx=ast.Load()))
            tmp_list = ast.List(elts=decomposed_names, ctx=node.ctx)
            return decomposed_sequence + [tmp_list]

    def visit_Tuple(self, node: ast.Tuple) -> Any:
        if all(type(elt) == ast.Name for elt in node.elts):
            return [node]
        else:
            decomposed_sequence = []
            decomposed_names = []
            for elt in node.elts:
                tmp_decomposed_sequence = self.visit(elt)
                tmp_var = randoms.RandomVariableName.gen_random_name()
                tmp_assign = ast.Assign(
                    targets=[ast.Name(id=tmp_var, ctx=ast.Store())],
                    value=tmp_decomposed_sequence[-1]
                )
                decomposed_sequence += tmp_decomposed_sequence[:-1] + [tmp_assign]
                decomposed_names.append(ast.Name(id=tmp_var, ctx=ast.Load()))
            tmp_list = ast.Tuple(elts=decomposed_names, ctx=node.ctx)
            return decomposed_sequence + [tmp_list]<|MERGE_RESOLUTION|>--- conflicted
+++ resolved
@@ -852,9 +852,6 @@
     # expr
     ################################################################
     ################################################################
-<<<<<<< HEAD
-=======
-
     def visit_BoolOp(self, node: ast.BoolOp) -> Any:
         decomposed_expr_sequence = []
         for expr in node.values:
@@ -962,20 +959,20 @@
     def visit_Set(self, node: ast.Set) -> Any:
         return [node]
 
-    def visit_ListComp(self, node: ast.ListComp) -> None:
+    def visit_ListComp(self, node: ast.ListComp) -> Any:
 
         generated_for = self._visit_ListComp(node.elt, node.generators)
         self.populate_body(generated_for)
 
-    def visit_SetComp(self, node: ast.SetComp) -> None:
+    def visit_SetComp(self, node: ast.SetComp) -> Any:
         generated_for = self._visit_SetComp(node.elt, node.generators)
         self.populate_body(generated_for)
 
-    def visit_DictComp(self, node: ast.DictComp) -> None:
+    def visit_DictComp(self, node: ast.DictComp) -> Any:
         generated_for = self._visit_DictComp(node.key, node.value, node.generators)
         self.populate_body(generated_for)
 
-    def visit_GeneratorExp(self, node: ast.GeneratorExp) -> None:
+    def visit_GeneratorExp(self, node: ast.GeneratorExp) -> Any:
         generator_function: ast.FunctionDef = ast.FunctionDef(
             name=self.gen_exp_stack[-1],
             args=ast.arguments(args=[], vararg=None, kwonlyargs=[], kw_defaults=[], kwarg=None, defaults=[]),
@@ -987,19 +984,43 @@
         self.visit(generator_function)
 
     def visit_Await(self, node: ast.Await) -> Any:
-        pass
-
-    def visit_Yield(self, node: ast.Yield) -> None:
+        return [node]
+
+    def visit_Yield(self, node: ast.Yield) -> Any:
         self.add_stmt(self.curr_block, node)
         new_block: BasicBlock = self.new_block()
         self.add_edge(self.curr_block.bid, new_block.bid)
         self.curr_block = new_block
 
     def visit_YieldFrom(self, node: ast.YieldFrom) -> Any:
-        pass
+        return [node]
 
     def visit_Compare(self, node: ast.Compare) -> Any:
-        pass
+        if type(node.left) in [ast.Name] and \
+                all(type(comparator) in [ast.Name] for comparator in node.comparators):
+            return [node]
+
+        decomposed_expr1 = self.visit(node.left)
+        tmp_var = randoms.RandomVariableName.gen_random_name()
+        left_assign = ast.Assign(
+            targets=[ast.Name(id=tmp_var, ctx=ast.Load())],
+            value=decomposed_expr1[-1]
+        )
+        left_expr = ast.Name(id=tmp_var, ctx=ast.Load())
+
+        decomposed_sequence = []
+        decomposed_names = []
+        for comparator in node.comparators:
+            tmp_decomposed_sequence = self.visit(comparator)
+            tmp_var = randoms.RandomVariableName.gen_random_name()
+            tmp_assign = ast.Assign(
+                targets=[ast.Name(id=tmp_var, ctx=ast.Store())],
+                value=tmp_decomposed_sequence[-1]
+            )
+            decomposed_sequence += tmp_decomposed_sequence[:-1] + [tmp_assign]
+            decomposed_names.append(ast.Name(id=tmp_var, ctx=ast.Load()))
+        tmp_compare = ast.Compare(left=left_expr, ops=node.ops, comparators=decomposed_names)
+        return decomposed_expr1[:-1] + [left_assign] + decomposed_sequence + [tmp_compare]
 
     def visit_Call(self, node: ast.Call) -> Any:
         if type(node.func) == ast.Lambda:
@@ -1042,245 +1063,6 @@
             return arg_sequence
         else:
             return [node]
-            # self.add_stmt(self.curr_block, node)
-            # self.curr_block = self.add_edge(self.curr_block.bid, self.new_block().bid)
-
-    def visit_Num(self, node: ast.Num) -> Any:
-        return [node]
-
-    def visit_Str(self, node: ast.Str) -> Any:
-        return [node]
-
-    def visit_FormattedValue(self, node: ast.FormattedValue) -> Any:
-        return [node]
-
-    def visit_JoinedStr(self, node: ast.JoinedStr) -> Any:
-        return [node]
-
-    def visit_Bytes(self, node: ast.Bytes) -> Any:
-        return [node]
-
-    def visit_NameConstant(self, node: ast.NameConstant) -> Any:
-        return [node]
-
-    def visit_Ellipsis(self, node: ast.Ellipsis) -> Any:
-        return [node]
-
-    def visit_Constant(self, node: ast.Constant) -> Any:
-        return [node]
->>>>>>> 901dc99d
-
-    def visit_BoolOp(self, node: ast.BoolOp) -> Any:
-        decomposed_expr_sequence = []
-        for expr in node.values:
-            decomposed_expr = self.visit(expr)
-            decomposed_expr_sequence.append(decomposed_expr)
-
-        new_expr_sequence = []
-        new_name_list = []
-        for expr_sequence in decomposed_expr_sequence:
-            new_expr_sequence += expr_sequence[0:-1]
-            tmp_var = randoms.RandomVariableName.gen_random_name()
-            new_expr_sequence.append(
-                ast.Assign(
-                    targets=[ast.Name(id=tmp_var, ctx=ast.Store())],
-                    value=expr_sequence[-1]
-                )
-            )
-            new_name_list.append(ast.Name(id=tmp_var, ctx=ast.Load()))
-
-        new_boolop = ast.BoolOp(
-            op=node.op,
-            values=new_name_list
-        )
-        return new_expr_sequence + [new_boolop]
-
-    def visit_BinOp(self, node: ast.BinOp) -> Any:
-        if type(node.left) == ast.Name and type(node.right) == ast.Name:
-            return [node]
-        else:
-            decomposed_sequence1 = self.visit(node.left)
-            tmp_var1 = randoms.RandomVariableName.gen_random_name()
-            tmp_assign1 = ast.Assign(
-                targets=[ast.Name(id=tmp_var1, ctx=ast.Store())],
-                value=decomposed_sequence1[-1]
-            )
-            decomposed_sequence2 = self.visit(node.right)
-            tmp_var2 = randoms.RandomVariableName.gen_random_name()
-            tmp_assign2 = ast.Assign(
-                targets=[ast.Name(id=tmp_var2, ctx=ast.Store())],
-                value=decomposed_sequence2[-1]
-            )
-
-            tmp_binop = ast.BinOp(
-                left=ast.Name(id=tmp_var1, ctx=ast.Load()),
-                op=node.op,
-                right=ast.Name(id=tmp_var2, ctx=ast.Load())
-            )
-
-            return decomposed_sequence1[:-1] + [tmp_assign1] + \
-                   decomposed_sequence2[:-1] + [tmp_assign2] + \
-                   [tmp_binop]
-
-    def visit_UnaryOp(self, node: ast.UnaryOp) -> Any:
-        if type(node.operand) == ast.Name:
-            return [node]
-        else:
-            decomposed_sequence = self.visit(node.operand)
-            tmp_var = randoms.RandomVariableName.gen_random_name()
-            new_assign = ast.Assign(
-                targets=[ast.Name(id=tmp_var, ctx=ast.Store())],
-                value=decomposed_sequence[-1]
-            )
-            new_unaryop = ast.UnaryOp(
-                op=node.op,
-                operand=ast.Name(id=tmp_var, ctx=ast.Load())
-            )
-            return decomposed_sequence[:-1] + [new_assign, new_unaryop]
-
-    def visit_Lambda(self, node: ast.Lambda) -> Any:
-        tmp_lambda_name = randoms.RandomLambdaName.gen_lambda_name()
-        tmp_function_def: ast.FunctionDef = ast.FunctionDef(
-            name=tmp_lambda_name,
-            args=node.args,
-            body=[ast.Return(node.body)],
-            decorator_list=[],
-            returns=None
-        )
-        tmp_function_name: ast.Name = ast.Name(
-            id=tmp_lambda_name,
-            ctx=ast.Load()
-        )
-        return [tmp_function_def, tmp_function_name]
-
-    def _visit_IfExp(self, node: ast.IfExp) -> List[ast.If]:
-        return [
-            ast.If(
-                test=node.test,
-                body=self._visit_IfExp(node.body)
-                if type(node.body) == ast.IfExp
-                else [ast.Return(value=node.body)],
-                orelse=self._visit_IfExp(node.orelse)
-                if type(node.orelse) == ast.IfExp
-                else [ast.Return(value=node.orelse)],
-            )
-        ]
-
-    def visit_IfExp(self, node: ast.IfExp) -> Any:
-        if self.ifExp:
-            body_list = self._visit_IfExp(node)
-            self.populate_body(body_list)
-
-    def visit_Dict(self, node: ast.Dict) -> Any:
-        return [node]
-
-    def visit_Set(self, node: ast.Set) -> Any:
-        return [node]
-
-    def visit_ListComp(self, node: ast.ListComp) -> Any:
-
-        generated_for = self._visit_ListComp(node.elt, node.generators)
-        self.populate_body(generated_for)
-
-    def visit_SetComp(self, node: ast.SetComp) -> Any:
-        generated_for = self._visit_SetComp(node.elt, node.generators)
-        self.populate_body(generated_for)
-
-    def visit_DictComp(self, node: ast.DictComp) -> Any:
-        generated_for = self._visit_DictComp(node.key, node.value, node.generators)
-        self.populate_body(generated_for)
-
-    def visit_GeneratorExp(self, node: ast.GeneratorExp) -> Any:
-        generator_function: ast.FunctionDef = ast.FunctionDef(
-            name=self.gen_exp_stack[-1],
-            args=ast.arguments(args=[], vararg=None, kwonlyargs=[], kw_defaults=[], kwarg=None, defaults=[]),
-            body=self._visit_GeneratorExp(node, node.generators),
-            decorator_list=[],
-            returns=None
-        )
-        logging.debug(astor.to_source(generator_function))
-        self.visit(generator_function)
-
-    def visit_Await(self, node: ast.Await) -> Any:
-        return [node]
-
-    def visit_Yield(self, node: ast.Yield) -> Any:
-        self.add_stmt(self.curr_block, node)
-        new_block: BasicBlock = self.new_block()
-        self.add_edge(self.curr_block.bid, new_block.bid)
-        self.curr_block = new_block
-
-    def visit_YieldFrom(self, node: ast.YieldFrom) -> Any:
-        return [node]
-
-    def visit_Compare(self, node: ast.Compare) -> Any:
-        if type(node.left) in [ast.Name] and \
-                all(type(comparator) in [ast.Name] for comparator in node.comparators):
-            return [node]
-
-        decomposed_expr1 = self.visit(node.left)
-        tmp_var = randoms.RandomVariableName.gen_random_name()
-        left_assign = ast.Assign(
-            targets=[ast.Name(id=tmp_var, ctx=ast.Load())],
-            value=decomposed_expr1[-1]
-        )
-        left_expr = ast.Name(id=tmp_var, ctx=ast.Load())
-
-        decomposed_sequence = []
-        decomposed_names = []
-        for comparator in node.comparators:
-            tmp_decomposed_sequence = self.visit(comparator)
-            tmp_var = randoms.RandomVariableName.gen_random_name()
-            tmp_assign = ast.Assign(
-                targets=[ast.Name(id=tmp_var, ctx=ast.Store())],
-                value=tmp_decomposed_sequence[-1]
-            )
-            decomposed_sequence += tmp_decomposed_sequence[:-1] + [tmp_assign]
-            decomposed_names.append(ast.Name(id=tmp_var, ctx=ast.Load()))
-        tmp_compare = ast.Compare(left=left_expr, ops=node.ops, comparators=decomposed_names)
-        return decomposed_expr1[:-1] + [left_assign] + decomposed_sequence + [tmp_compare]
-
-    def visit_Call(self, node: ast.Call) -> Any:
-        if type(node.func) == ast.Lambda:
-            tmp_lambda_name = randoms.RandomLambdaName.gen_lambda_name()
-            tmp_function_def = ast.FunctionDef(
-                name=tmp_lambda_name,
-                args=node.func.args,
-                body=[ast.Return(value=node.func.body)],
-                decorator_list=[],
-                returns=None
-            )
-            call = ast.Call(
-                args=node.args,
-                func=ast.Name(id=tmp_lambda_name, ctx=ast.Load()),
-                keywords=[]
-            )
-            new_sequence = [tmp_function_def, call]
-            return new_sequence
-        elif not all(type(arg) == ast.Name for arg in node.args):
-            arg_sequence = []
-            arg_name_sequence = []
-            for arg_expr in node.args:
-                tmp_var = randoms.RandomVariableName.gen_random_name()
-                assign = ast.Assign(
-                    targets=[ast.Name(id=tmp_var, ctx=ast.Store())],
-                    value=arg_expr
-                )
-                arg_sequence.append(assign)
-                arg_name = ast.Name(
-                    id=tmp_var,
-                    ctx=ast.Load()
-                )
-                arg_name_sequence.append(arg_name)
-            call = ast.Call(
-                func=node.func,
-                args=arg_name_sequence,
-                keywords=node.keywords
-            )
-            arg_sequence.append(call)
-            return arg_sequence
-        else:
-            return [node]
 
     def visit_Num(self, node: ast.Num) -> Any:
         return [node]
